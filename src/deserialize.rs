--- conflicted
+++ resolved
@@ -114,15 +114,10 @@
     T: FromStr + Default + WktFloat,
 {
     use serde::Deserialize;
-<<<<<<< HEAD
     Geometry::deserialize(deserializer).and_then(|g: Geometry<T>| {
         use std::convert::TryInto;
         g.try_into().map_err(D::Error::custom)
     })
-=======
-    Geometry::deserialize(deserializer)
-        .and_then(|g: Geometry<T>| g.try_into().map_err(|e| D::Error::custom(e)))
->>>>>>> a1f0adaf
 }
 
 /// Deserializes directly from WKT format into an `Option<geo_types::Point>`.
