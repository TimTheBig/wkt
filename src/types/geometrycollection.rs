--- conflicted
+++ resolved
@@ -13,12 +13,8 @@
 // limitations under the License.
 
 use crate::tokenizer::{PeekableTokens, Token};
-<<<<<<< HEAD
 use crate::types::Dimension;
-use crate::{FromTokens, Geometry, WktNum};
-=======
 use crate::{FromTokens, Wkt, WktNum};
->>>>>>> 077c82c5
 use std::fmt;
 use std::str::FromStr;
 
